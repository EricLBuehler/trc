//! `Trc` is a performant heap-allocated smart pointer that implements a thread reference counting.
//! `Trc` stands for: Thread Reference Counted.
//! [`Trc`] provides shared ownership of the data similar to `Arc<T>` and `Rc<T>`.
//! It implements thread reference counting, which is based on the observation that most objects are only used by one thread.
//! This means that two reference counts can be created: one for local thread use, and one atomic one for sharing between threads.
//! Thread reference counting sets the atomic reference count to the number of threads using the data.
//!
//! ## Breaking reference cycles with [`Weak<T>`]
//! A cycle between `Trc` pointers cannot be deallocated as the reference counts will never reach zero. The solution is a `Weak<T>`.
//! A `Weak` is a non-owning reference to the data held by a `Trc`.
//! They break reference cycles by adding a layer of indirection and act as an observer. They cannot access the data directly, and
//! must be converted back into `Trc`. `Weak` does not keep the value alive (which can be dropped), and only keeps the backing allocation alive.
//!
//! ## Sending data across threads with [`SharedTrc<T>`]
//! To soundly implement thread safety `Trc<T>` is `!Send` and `!Sync`.
//! To solve this, `Trc` introduces a `SharedTrc<T>`, which is [`Send`] and [`Sync`].
//! `SharedTrc` is the only way to safely send a `Trc`'s data across threads without using a `Weak`.
//!
//! Because `Trc` is not part of the standard library,
//! the `CoerceUnsized` and `Receiver` traits cannot currently be implemented by default.
//! However, `Trc` provides `dyn_unstable` trait which enables the above traits for
//! `Trc` and `SharedTrc` and must be used with nightly Rust (`cargo +nightly ...`).

#![cfg_attr(feature = "dyn_unstable", feature(unsize))]
#![cfg_attr(feature = "dyn_unstable", feature(coerce_unsized))]
#![cfg_attr(feature = "dyn_unstable", feature(receiver_trait))]
#![cfg_attr(feature = "dyn_unstable", feature(dispatch_from_dyn))]

#[deny(clippy::all)]
#[cfg(test)]
mod tests;

#[cfg(not(target_has_atomic = "ptr"))]
compile_error!("Cannot use `Trc` on a system without atomics.");

use std::{
    alloc::{alloc, Layout},
    borrow::Borrow,
    error::Error,
    fmt::{Debug, Display, Pointer},
    hash::{Hash, Hasher},
    mem::{forget, ManuallyDrop, MaybeUninit},
    ops::Deref,
    panic::UnwindSafe,
    pin::Pin,
    ptr::{self, addr_of, addr_of_mut, slice_from_raw_parts_mut, write, NonNull},
};

#[cfg(not(target_os = "windows"))]
use std::os::fd::{AsFd, AsRawFd};

#[cfg(target_os = "windows")]
use std::os::windows::io::{AsHandle, AsRawHandle, AsRawSocket, AsSocket};

#[cfg(feature = "dyn_unstable")]
use std::any::Any;

use core::sync::atomic::AtomicUsize;

const MAX_REFCOUNT: usize = (isize::MAX) as usize;

#[repr(C)]
struct SharedTrcInternal<T: ?Sized> {
    atomicref: AtomicUsize,
    weakcount: AtomicUsize,
    data: T,
}

/// `Trc` is a performant heap-allocated smart pointer that implements thread reference counting.
/// `Trc` stands for: Thread Reference Counted.
/// `Trc` provides shared ownership of the data similar to `Arc<T>` and `Rc<T>`.
/// It implements thread reference counting, which is based on the observation that most objects are only used by one thread.
/// This means that two reference counts can be created: one for local thread use, and one atomic one for sharing between threads.
/// Thread reference counting sets the atomic reference count to the number of threads using the data.
///
/// ## Construction behavior
/// A `Trc` can be constructed via several methods, and even from a `SharedTrc` or `Weak`. When a `Trc` is created, memory is allocated
/// and the atomic reference and weak reference counts are both set to 1 (with the exception of `Weak::upgrade`). All `Trc`s together
/// have an implicit weak reference to themselves, and thus the weak reference count is always at least 1.
///
/// ## Clone behavior
/// When a `Trc` is cloned, it's internal (wrapped) data is not cloned. Instead, a new `Trc` that point to the data is constructed and returned.
/// This makes a `clone` a relatively inexpensive operation because only a wrapper is constructed.
/// All `Trc`s that point to the data in the thread will have their local thread reference counts incremented, with their atomic reference counts unchanged.
///
/// ## Drop behavior
/// When a `Trc` is dropped the local thread reference count is decremented. If it is zero, the atomic reference count is also decremented.
/// If the atomic reference count and weak reference count are both zero, only then the memory freed.
///
/// ## [`Deref`] behavior
/// For ease of developer use, `Trc` implements [`Deref`].
/// `Trc` automatically dereferences to `&T`. This allows method calls and member access of `T`.
/// To prevent name clashes, `Trc<T>`'s methods are associated.
///
/// ## Trait object behavior and limitations
/// Because `Trc` is not in the standard library, it cannot implement the `CoerceUnsized` or `Receiever` traits by default in stable Rust.
/// However, `Trc` has a feature `dyn_unstable` that enables these features to be implemented for `Trc` and allow coercion to trait objects
/// (`Trc<dyn T>`) as well as acting as a method receiver (`fn _(&self)`). Unfortunately, because of the internal design of `Trc`, `DispatchFromDyn`
/// cannot be implemented (so `fn _(self: Trc<Self>)` cannot be implemented). However, [`SharedTrc`] does implement `DispatchFromDyn`.
///
/// Similarly, because of the design of `Trc`, it would be unsound to include the `into/from_raw` or `increment/decrement_local_count` methods.
///
/// ## Examples
///
/// Example in a single thread:
/// ```
/// use trc::Trc;
///
/// let mut trc = Trc::new(100);
/// assert_eq!(*trc, 100);
/// *Trc::get_mut(&mut trc).unwrap() = 200;
/// assert_eq!(*trc, 200);
/// ```
///
/// Example with multiple threads:
/// ```
/// use std::thread;
/// use trc::Trc;
/// use trc::SharedTrc;
///
/// let trc = Trc::new(100);
/// let shared = SharedTrc::from_trc(&trc);
/// let handle = thread::spawn(move || {
///     let mut trc = SharedTrc::to_trc(shared);
/// });
///
/// handle.join().unwrap();
/// assert_eq!(*trc, 100);
/// ```
///
pub struct Trc<T: ?Sized> {
    shared: NonNull<SharedTrcInternal<T>>,
    threadref: NonNull<usize>,
}

/// `SharedTrc` is a thread-safe wrapper used to send `Trc`s across threads.
/// Unlike [`Trc`] (which is `!Send` and `!Sync`), `SharedTrc` is [`Send`] and [`Sync`]. This means that along with
/// [`Weak`], `SharedTrc` is one of the ways to send a `Trc` across threads. However, unlike `Weak`, `SharedTrc` does not
/// modify the weak count - and only modifies the atomic count. In addition, `SharedTrc` will not fail on conversion
/// back to a `Trc` because it prevents the data `T` from being dropped.
///
/// ## Construction behavior
/// A `SharedTrc` can be constructed explicitly using methods or using the `Into` trait. When a `SharedTrc` is constructed,
/// no memory is allocated. However, the atomic reference count is incremented, has a small overhead. All `SharedTrc`s together
/// have an implicit weak reference to themselves, and thus the weak reference count is always at least 1.
///
/// ## Clone behavior
/// When a `SharedTrc` is cloned, it's internal (wrapped) data is not cloned. Instead, a new `Trc` that points to the data is constructed and returned.
/// In contrast with `Trc`, `SharedTrc` uses an atomic operation to increment the atomic reference count.
/// This gives [`SharedTrc::clone`] move overhead than [`Trc::clone`].
///
/// ## Drop behavior
/// When a `SharedTrc` is dropped the atomic reference count is decremented.
/// If the atomic reference count and weak reference count are both zero, only then the memory freed.
///
/// ## [`Deref`] behavior
/// For ease of developer use, `SharedTrc` implements [`Deref`].
/// `SharedTrc` automatically dereferences to `&T`. This allows method calls and member access of `T`.
/// To prevent name clashes, `SharedTrc<T>`'s methods are associated.
///
/// ## Trait object behavior and limitations
/// Because `SharedTrc` is not in the standard library, it cannot implement the `CoerceUnsized`, `DispatchFromDyn` or `Receiever` traits by default in stable Rust.
/// However, `Trc` has a feature `dyn_unstable` that enables these features to be implemented for `SharedTrc` and allow coercion to trait objects
/// (`SharedTrc<dyn T>`) as well as acting as a method receiver (`fn _(&self)`) and allowing trait-object safety with arbitrary self types (`fn _(self: Trc<Self>)`).
///
/// ## Examples
///
/// Example in a single thread:
/// ```
/// use trc::Trc;
/// use trc::SharedTrc;
///
/// let trc = Trc::new(String::from("Trc"));
/// let shared: SharedTrc<_> = (&trc).into();
/// let trc2: Trc<String> = shared.into();
/// assert_eq!(*trc, *trc2);
/// ```
///
/// See [`Trc`] or [`Weak`] for an example with multiple threads.
pub struct SharedTrc<T: ?Sized> {
    data: NonNull<SharedTrcInternal<T>>,
}

/// `Weak` is a non-owning reference to `Trc`'s data. It is used to prevent cyclic references which cause memory to never be freed.
/// `Weak` does not keep the value alive (which can be dropped), they only keep the backing allocation alive. `Weak` cannot directly access the data,
/// and must be converted into `Trc` to do so.
///
/// ## Construction behavior
/// A `Weak` is constructed from a `Trc`, and no memory is allocated.
/// However, the weak reference count is incremented, which has a small overhead.
///
/// ## Clone behavior
/// When a `Weak` is cloned, a new `Weak` that may point to the data is constructed and returned.
/// In contrast with `Trc`, `Weak` uses an atomic operation to increment the weak reference count.
/// This gives [`Weak::clone`] move overhead than [`Trc::clone`].
///
/// ## Drop behavior
/// When a `Weak` is dropped the weak reference count is decremented.
/// If the atomic reference count and weak reference count are both zero, only then the memory freed.
///
/// One use case of a `Weak` is to create a tree:
/// The parent nodes own the child nodes, and have strong `Trc` references to their children.
/// However, their children have `Weak` references to their parents.
///
/// To prevent name clashes, `Weak<T>`'s functions are associated.
///
/// ## Examples
///
/// Example in a single thread:
/// ```
/// use trc::Trc;
/// use trc::Weak;
///
/// let trc = Trc::new(100);
/// let weak = Trc::downgrade(&trc);
/// let new_trc = Weak::upgrade(&weak).unwrap();
/// assert_eq!(*new_trc, 100);
/// ```
///
/// Example with multiple threads:
/// ```
/// use std::thread;
/// use trc::Trc;
/// use trc::SharedTrc;
///
/// let trc = Trc::new(100);
/// let shared = SharedTrc::from_trc(&trc);
/// let handle = thread::spawn(move || {
///     let mut trc = SharedTrc::to_trc(shared);
///     assert_eq!(*trc, 100);
/// });
/// handle.join().unwrap();
/// assert_eq!(*trc, 100);
/// ```
///
pub struct Weak<T: ?Sized> {
    data: NonNull<SharedTrcInternal<T>>,
}

impl<T: ?Sized> SharedTrc<T> {
    /// Construct a `SharedTrc` from a `Trc`, incrementing it's atomic reference count.
    /// While this `SharedTrc` is alive, the data contained by `Trc` will not be dropped, which is
    /// unlike a `Weak`.
    ///
    /// # Examples
    /// ```
    /// use trc::Trc;
    /// use trc::SharedTrc;
    ///
    /// let trc = Trc::new(100);
    /// let shared = SharedTrc::from_trc(&trc);
    /// ```
    #[inline]
    pub fn from_trc(trc: &Trc<T>) -> Self {
        let prev = sum_value(
            &unsafe { trc.shared.as_ref() }.atomicref,
            1,
            core::sync::atomic::Ordering::Acquire,
        );
        if prev > MAX_REFCOUNT {
            panic!("Overflow of maximum atomic reference count.");
        }
        SharedTrc { data: trc.shared }
    }

    /// Convert a `SharedTrc` to a `Trc`. To prevent memory leaks, this function takes
    /// ownership of the `SharedTrc`. Unlike [`Trc::upgrade`], this function will not fail as it
    /// prevents the data from being dropped.
    ///
    /// # Examples
    /// ```
    /// use trc::Trc;
    /// use trc::SharedTrc;
    ///
    /// let trc = Trc::new(100);
    /// let shared = SharedTrc::from_trc(&trc);
    /// drop(trc);
    /// let trc2 = SharedTrc::to_trc(shared);
    /// ```
    pub fn to_trc(this: Self) -> Trc<T> {
        let tbx = Box::new(1);
        let res = Trc {
            threadref: NonNull::from(Box::leak(tbx)),
            shared: this.data,
        };
        core::mem::forget(this);
        res
    }

    /// Return the atomic reference count of the object. This is how many threads are using the data referenced by this `SharedTrc`.
    ///
    /// # Examples
    /// ```
    /// use std::thread;
    /// use trc::Trc;
    /// use trc::SharedTrc;
    ///
    /// let trc = Trc::new(100);
    /// let shared = SharedTrc::from_trc(&trc);
    ///
    /// let handle = thread::spawn(move || {
    ///     assert_eq!(SharedTrc::atomic_count(&shared), 2);
    ///     let trc = SharedTrc::to_trc(shared);
    /// });
    ///
    /// handle.join().unwrap();
    /// assert_eq!(*trc, 100);
    /// ```
    #[inline]
    pub fn atomic_count(this: &Self) -> usize {
        unsafe { this.data.as_ref() }
            .atomicref
            .load(core::sync::atomic::Ordering::Relaxed)
    }
}

#[cfg(feature = "dyn_unstable")]
impl SharedTrc<dyn Any + Send + Sync> {
    /// Attempts to downcast a `SharedTrc<dyn Any + Send + Sync>` into a concrete type.
    ///
    /// # Examples
    /// ```
    /// use std::any::Any;
    /// use trc::Trc;
    /// use trc::SharedTrc;
    ///
    /// fn print_if_string(value: SharedTrc<dyn Any + Send + Sync>) {
    ///     if let Ok(string) = value.downcast::<String>() {
    ///         println!("String ({}): {}", string.len(), string);
    ///     }
    /// }
    ///
    /// let my_string = "Hello World".to_string();
    /// let a: Trc<dyn Any + Send + Sync> = Trc::new(my_string);
    /// let b: Trc<dyn Any + Send + Sync> = Trc::new(0i8);
    /// print_if_string(SharedTrc::from_trc(&a));
    /// print_if_string(SharedTrc::from_trc(&b));
    /// ```
    pub fn downcast<T>(self) -> Result<SharedTrc<T>, Self>
    where
        T: Any + Send + Sync,
    {
        if (*self).is::<T>() {
            let data = self.data.cast::<SharedTrcInternal<T>>();
            forget(self);
            Ok(SharedTrc { data })
        } else {
            Err(self)
        }
    }
}

impl<T: ?Sized> Clone for SharedTrc<T> {
    /// Clone a `SharedTrc` (increment the atomic count).
    ///
    /// # Examples
    /// ```
    /// use trc::Trc;
    /// use trc::SharedTrc;
    ///
    /// let trc = Trc::new(100);
    /// let shared1 = SharedTrc::from_trc(&trc);
    /// let shared2 = shared1.clone();
    /// assert_eq!(SharedTrc::atomic_count(&shared1), 3);
    /// ```
    #[inline]
    fn clone(&self) -> Self {
        let prev = sum_value(
            &unsafe { self.data.as_ref() }.atomicref,
            1,
            core::sync::atomic::Ordering::AcqRel,
        );
        if prev > MAX_REFCOUNT {
            panic!("Overflow of maximum atomic reference count.");
        }
        SharedTrc { data: self.data }
    }
}

impl<T: ?Sized> Drop for SharedTrc<T> {
    #[inline]
    fn drop(&mut self) {
        if sub_value(
            unsafe { &(*self.data.as_ptr()).atomicref },
            1,
            core::sync::atomic::Ordering::Release,
        ) != 1
        {
            return;
        }

        let weak =
            unsafe { &(*self.data.as_ptr()).weakcount }.load(core::sync::atomic::Ordering::Acquire);
        if weak == 1 {
            core::sync::atomic::fence(core::sync::atomic::Ordering::Acquire);
            unsafe { core::ptr::drop_in_place(addr_of_mut!((*self.data.as_ptr()).data)) };
            Weak { data: self.data };
        }
    }
}

impl<T: ?Sized> From<SharedTrc<T>> for Trc<T> {
    /// Convert a `SharedTrc` to a `Trc`. To prevent memory leaks, this function takes
    /// ownership of the `SharedTrc`. Unlike [`Weak::to_trc`], this function will not fail as it
    /// prevents the data from being dropped.
    ///
    /// # Examples
    /// ```
    /// use trc::Trc;
    /// use trc::SharedTrc;
    ///
    /// let trc = Trc::new(100);
    /// let shared = SharedTrc::from_trc(&trc);
    /// drop(trc);
    /// let trc2 = SharedTrc::to_trc(shared);
    /// ```
    fn from(value: SharedTrc<T>) -> Self {
        SharedTrc::to_trc(value)
    }
}

impl<T: ?Sized> From<&Trc<T>> for SharedTrc<T> {
    /// Convert a `Trc` to a `SharedTrc`, incrementing it's atomic reference count.
    /// While this `SharedTrc<T>` is alive, the data contained by `Trc<T>` will not be dropped, which is
    /// unlike a `Weak<T>`.
    ///
    /// # Examples
    /// ```
    /// use trc::Trc;
    /// use trc::SharedTrc;
    ///
    /// let trc = Trc::new(100);
    /// let shared = SharedTrc::from_trc(&trc);
    /// ```
    fn from(value: &Trc<T>) -> Self {
        SharedTrc::from_trc(value)
    }
}

impl<T: ?Sized> From<Trc<T>> for SharedTrc<T> {
    /// Convert a `Trc<T>` to a `SharedTrc<T>`, incrementing it's atomic reference count.
    /// While this `SharedTrc<T>` is alive, the data contained by `Trc<T>` will not be dropped, which is
    /// unlike a `Weak<T>`.
    ///
    /// # Examples
    /// ```
    /// use trc::Trc;
    /// use trc::SharedTrc;
    ///
    /// let trc = Trc::new(100);
    /// let shared = SharedTrc::from_trc(&trc);
    /// ```
    fn from(value: Trc<T>) -> Self {
        SharedTrc::from_trc(&value)
    }
}

impl<T: ?Sized> SharedTrc<T> {
    /// Return the weak count of the object. This is how many weak counts - across all threads - are pointing to the allocation inside of `SharedTrc`.
    /// It includes the implicit weak reference held by all `Trc` or `SharedTrc` to themselves.
    ///
    /// # Examples
    /// ```
    /// use trc::Trc;
    /// use trc::SharedTrc;
    /// use trc::Weak;
    ///
    /// let trc = Trc::new(100i32);
    /// let weak = Trc::downgrade(&trc);
    /// let weak2 = Trc::downgrade(&trc);
    /// let new_trc = Weak::upgrade(&weak).expect("Value was dropped");
    /// drop(weak);
    /// let shared: SharedTrc<_> = trc.into();
    /// assert_eq!(SharedTrc::weak_count(&shared), 2);
    /// ```
    #[inline]
    pub fn weak_count(this: &Self) -> usize {
        unsafe { this.data.as_ref() }
            .weakcount
            .load(core::sync::atomic::Ordering::Relaxed)
    }

    /// Checks if the other `SharedTrc` is equal to this one according to their internal pointers.
    ///
    /// # Examples
    /// ```
    /// use trc::Trc;
    /// use trc::SharedTrc;
    ///
    /// let trc1 = Trc::new(100);
    /// let trc2 = trc1.clone();
    /// let shared1: SharedTrc<_> = trc1.into();
    /// let shared2: SharedTrc<_> = trc2.into();
    /// assert!(SharedTrc::ptr_eq(&shared1, &shared2));
    /// ```
    #[inline]
    pub fn ptr_eq(this: &Self, other: &Self) -> bool {
        this.data.as_ptr() == other.data.as_ptr()
    }

    /// Gets the raw pointer to the most inner layer of `SharedTrc`.
    ///
    /// # Examples
    /// ```
    /// use trc::Trc;
    /// use trc::SharedTrc;
    ///
    /// let trc = Trc::new(100);
    /// assert_eq!(SharedTrc::as_ptr(&SharedTrc::from_trc(&trc)), Trc::as_ptr(&trc))
    /// ```
    #[inline]
    pub fn as_ptr(this: &Self) -> *const T {
        let sharedptr = NonNull::as_ptr(this.data);
        unsafe { addr_of_mut!((*sharedptr).data) }
    }

    /// Converts a `SharedTrc` into `*const T`, without freeing the allocation.
    /// To avoid a memory leak, be sure to call [`SharedTrc::from_raw`] to reclaim the allocation.
    ///
    /// # Examples
    /// ```
    /// use trc::Trc;
    /// use trc::SharedTrc;
    ///
    /// let shared: SharedTrc<_> = Trc::new(100).into();
    /// let ptr = SharedTrc::into_raw(shared);
    ///
    /// assert_eq!(unsafe { *ptr }, 100);
    ///
    /// unsafe { SharedTrc::from_raw(ptr) };
    /// ```
    pub fn into_raw(this: Self) -> *const T {
        let ptr = Self::as_ptr(&this);

        forget(this);
        ptr
    }
}

impl<T> SharedTrc<T> {
    /// Converts a `*const T` into `SharedTrc`. The caller must uphold the below safety constraints.
    ///
    /// # Safety
    /// - The given pointer must be a valid pointer to `T` that came from [`SharedTrc::into_raw`].
    /// - After `from_raw`, the pointer must not be accessed.
    ///
    /// # Examples
    /// Example 1:
    /// ```
    /// use trc::Trc;
    /// use trc::SharedTrc;
    ///
    /// let shared: SharedTrc<_> = Trc::new(100).into();
    /// let ptr = SharedTrc::into_raw(shared);
    ///
    /// assert_eq!(unsafe { *ptr }, 100);
    ///
    /// unsafe { SharedTrc::from_raw(ptr) };
    ///
    /// ```
    ///
    /// Example 2:
    /// ```
    /// use trc::Trc;
    /// use trc::Weak;
    /// use trc::SharedTrc;
    ///
    /// let strong = Trc::new("hello".to_owned());
    ///
    /// let raw_1 = SharedTrc::into_raw(SharedTrc::from_trc(&strong));
    /// let raw_2 = SharedTrc::into_raw(SharedTrc::from_trc(&strong));
    ///
    /// assert_eq!(3, Trc::atomic_count(&strong));
    ///
    /// assert_eq!("hello", &*SharedTrc::to_trc(unsafe { SharedTrc::from_raw(raw_1) }));
    /// assert_eq!(2, Trc::atomic_count(&strong));
    ///
    /// drop(strong);
    ///
    /// // Decrement the last atomic count.
    /// SharedTrc::to_trc(unsafe { SharedTrc::from_raw(raw_2) });
    /// ```
    pub unsafe fn from_raw(ptr: *const T) -> Self {
        let layout = Layout::new::<SharedTrcInternal<()>>();
        let n = layout.size();

        let data_ptr = (ptr as *const u8).sub(n) as *mut SharedTrcInternal<T>;

        SharedTrc {
            data: NonNull::new_unchecked(data_ptr),
        }
    }

    /// Decrements the local reference count of the provided `SharedTrc` associated with the provided pointer.
    /// If the local count is 1, then the atomic count will also be decremented. If the atomic count is 0, the value will be dropped.
    ///
    /// # Safety
    /// - The provided pointer must have been obtained through `SharedTrc::from_raw`.
    /// - The atomic count must be at least 1 throughout the duration of this method.
    /// - This method **should not** be called after the final `Trc` or `SharedTrc` has been released.
    ///
    /// # Examples
    /// ```
    /// use trc::Trc;
    /// use trc::SharedTrc;
    ///
    /// let shared: SharedTrc<_> = Trc::new(100).into();
    /// let ptr = SharedTrc::into_raw(shared);
    ///
    /// assert_eq!(unsafe { *ptr }, 100);
    ///
    /// unsafe { SharedTrc::decrement_local_count(ptr) };
    /// ```
    ///
    pub unsafe fn decrement_local_count(ptr: *const T) {
        drop(SharedTrc::from_raw(ptr));
    }

    /// Increments the local reference count of the provided `SharedTrc` associated with the provided pointer.
    ///
    /// # Safety
    /// - The provided pointer must have been obtained through `SharedTrc::from_raw`.
    /// - The atomic count must be at least 1 throughout the duration of this method.
    ///
    /// # Examples
    /// ```
    /// use trc::Trc;
    /// use trc::SharedTrc;
    ///
    /// let shared: SharedTrc<_> = Trc::new(100).into();
    /// let shared2 = shared.clone();
    /// let ptr = SharedTrc::into_raw(shared2);
    ///
    /// assert_eq!(unsafe { *ptr }, 100);
    ///
    /// unsafe { SharedTrc::increment_local_count(ptr) };
    ///
    /// assert_eq!(SharedTrc::atomic_count(&shared), 3);
    ///
    /// unsafe { SharedTrc::decrement_local_count(ptr) };
    /// unsafe { SharedTrc::from_raw(ptr) };
    /// ```
    ///
    pub unsafe fn increment_local_count(ptr: *const T) {
        let trc = ManuallyDrop::new(SharedTrc::from_raw(ptr));
        let _: ManuallyDrop<_> = trc.clone();
    }
}

impl<T: ?Sized> Deref for SharedTrc<T> {
    type Target = T;

    /// Get an immutable reference to the internal data.
    ///
    /// # Examples
    /// ```
    /// use trc::Trc;
    /// use trc::SharedTrc;
    /// use std::ops::Deref;
    ///
    /// let mut shared: SharedTrc<_> = Trc::new(100i32).into();
    /// assert_eq!(*shared, 100i32);
    /// assert_eq!(shared.deref(), &100i32);
    /// ```
    #[inline]
    fn deref(&self) -> &Self::Target {
        &unsafe { self.data.as_ref() }.data
    }
}

#[inline(always)]
fn sum_value(value: &AtomicUsize, offset: usize, ordering: core::sync::atomic::Ordering) -> usize {
    #[cfg(immortals)]
    if value.load(core::sync::atomic::Ordering::Acquire) != usize::MAX {
        value.fetch_add(offset, ordering)
    } else {
        usize::MAX
    }

    #[cfg(not(immortals))]
    value.fetch_add(offset, ordering)
}

#[inline(always)]
fn sub_value(value: &AtomicUsize, offset: usize, ordering: core::sync::atomic::Ordering) -> usize {
    #[cfg(immortals)]
    if value.load(core::sync::atomic::Ordering::Acquire) != usize::MAX {
        value.fetch_sub(offset, ordering)
    } else {
        usize::MAX
    }

    #[cfg(not(immortals))]
    value.fetch_sub(offset, ordering)
}

impl<T> Trc<T> {
    /// Creates a new `Trc` from the provided data.
    ///
    /// # Examples
    /// ```
    /// use trc::Trc;
    ///
    /// let trc = Trc::new(100);
    /// assert_eq!(*trc, 100);
    /// ```
    #[inline]
    pub fn new(value: T) -> Self {
        let shareddata = SharedTrcInternal {
            atomicref: AtomicUsize::new(1),
            weakcount: AtomicUsize::new(1),
            data: value,
        };

        let sbx = Box::new(shareddata);

        let tbx = Box::new(1);

        Trc {
            threadref: NonNull::from(Box::leak(tbx)),
            shared: NonNull::from(Box::leak(sbx)),
        }
    }

    /// Creates a new uninitialized `Trc`.
    ///
    /// # Examples
    /// ```
    /// use trc::Trc;
    ///
    /// let mut trc = Trc::new_uninit();
    ///
    /// Trc::get_mut(&mut trc).unwrap().write(5);
    ///
    /// let five = unsafe { trc.assume_init() };
    ///
    /// assert_eq!(*five, 5);
    /// ```
    #[inline]
    pub fn new_uninit() -> Trc<MaybeUninit<T>> {
        let shareddata = SharedTrcInternal {
            atomicref: AtomicUsize::new(1),
            weakcount: AtomicUsize::new(1),
            data: MaybeUninit::<T>::uninit(),
        };

        let sbx = Box::new(shareddata);

        let tbx = Box::new(1);

        Trc {
            threadref: NonNull::from(Box::leak(tbx)),
            shared: NonNull::from(Box::leak(sbx)),
        }
    }

    /// Creates a new cyclic `Trc` from the provided data. It allows the storage of `Weak` which points the the allocation
    /// of `Trc`inside of `T`. Holding a `Trc` inside of `T` would cause a memory leak. This method works around this by
    /// providing a `Weak` during the construction of the `Trc`, so that the `T` can store the `Weak` internally.
    ///
    /// # Examples
    /// ```
    /// use trc::Trc;
    /// use trc::Weak;
    ///
    /// struct T(Weak<T>);
    ///
    /// let trc = Trc::new_cyclic(|x| T(x.clone()));
    /// ```
    #[inline]
    pub fn new_cyclic<F>(data_fn: F) -> Self
    where
        F: FnOnce(&Weak<T>) -> T,
    {
        let shareddata: NonNull<_> = Box::leak(Box::new(SharedTrcInternal {
            atomicref: AtomicUsize::new(0),
            weakcount: AtomicUsize::new(1),
            data: core::mem::MaybeUninit::<T>::uninit(),
        }))
        .into();

        let init_ptr: NonNull<SharedTrcInternal<T>> = shareddata.cast();

        let weak: Weak<T> = Weak { data: init_ptr };
        let data = data_fn(&weak);
        core::mem::forget(weak);

        unsafe {
            let ptr = init_ptr.as_ptr();
            core::ptr::write(core::ptr::addr_of_mut!((*ptr).data), data);

            let prev = sum_value(
                &init_ptr.as_ref().atomicref,
                1,
                core::sync::atomic::Ordering::AcqRel,
            );
            if prev > MAX_REFCOUNT {
                panic!("Overflow of maximum atomic reference count.");
            }
        }

        let tbx = Box::new(1);

        Trc {
            threadref: NonNull::from(Box::leak(tbx)),
            shared: init_ptr,
        }
    }

    /// Creates a new pinned `Trc`. If `T` does not implement [`Unpin`], then the data will be pinned in memory and unable to be moved.
    #[inline]
    pub fn pin(data: T) -> Pin<Trc<T>> {
        unsafe { Pin::new_unchecked(Trc::new(data)) }
    }

    /// Returns the inner value if the `Trc` has exactly one atomic and local reference.
    /// Otherwise, an [`Err`] is returned with the same `Trc` that was passed in.
    /// This will succeed even if there are outstanding weak references.
    ///
    /// # Examples
    /// This works:
    /// ```
    /// use trc::Trc;
    /// use std::ops::DerefMut;
    ///
    /// let mut trc = Trc::new(100);
    /// let inner = Trc::try_unwrap(trc).ok();
    /// ```
    ///
    /// This does not work:
    /// ```
    /// use trc::Trc;
    /// use std::ops::DerefMut;
    ///
    /// let mut trc = Trc::new(100);
    /// let _ = trc.clone();
    /// let inner = Trc::try_unwrap(trc).ok();
    /// ```
    #[inline]
    pub fn try_unwrap(mut this: Self) -> Result<T, Self> {
        if unsafe { this.shared.as_ref() }
            .atomicref
            .load(core::sync::atomic::Ordering::Acquire)
            != 1
            || *unsafe { this.threadref.as_ref() } != 1
        {
            return Err(this);
        }
        *unsafe { this.threadref.as_mut() } -= 1;

        core::sync::atomic::fence(core::sync::atomic::Ordering::Acquire);

        unsafe {
            let elem = ptr::read(&this.shared.as_ref().data);
            drop(Box::from_raw(this.threadref.as_ptr()));

            //Clean up implicit self-reference
            drop(Weak { data: this.shared });
            core::mem::forget(this);

            Ok(elem)
        }
    }

    /// Returns the inner value if the `Trc` has exactly one atomic and local reference.
    /// Otherwise, a [`None`] is returned and the `Trc` is dropped.
    /// This will succeed even if there are outstanding weak references.
    /// If `into_inner` is called on every clone of `Trc`, it is guaranteed that exactly one will return the inner value `T`.
    /// This means the inner value is not dropped. The similar expression `Trc::try_unwrap(this).ok` does not offer such a guarantee.
    ///
    /// # Examples
    /// ```
    /// use trc::Trc;
    /// use trc::SharedTrc;
    ///
    /// let x = Trc::new(3i32);
    /// let y = Trc::clone(&x);
    ///
    /// let shared_x: SharedTrc<i32> = x.into();
    /// let shared_y: SharedTrc<i32> = y.into();
    ///
    /// // Two threads calling `Trc::into_inner` on both clones of an `Trc`:
    /// let x_thread = std::thread::spawn(|| Trc::into_inner(SharedTrc::to_trc(shared_x)));
    /// let y_thread = std::thread::spawn(|| Trc::into_inner(SharedTrc::to_trc(shared_y)));
    ///
    /// let x_inner_value = x_thread.join().unwrap();
    /// let y_inner_value = y_thread.join().unwrap();
    ///
    /// // One of the threads is guaranteed to receive the inner value:
    /// assert!(matches!(
    ///     (x_inner_value, y_inner_value),
    ///     (None, Some(3)) | (Some(3), None)
    /// ));
    /// ```
    ///
    #[inline]
    pub fn into_inner(this: Self) -> Option<T> {
        let this = core::mem::ManuallyDrop::new(this);

        if sub_value(
            &unsafe { this.shared.as_ref() }.atomicref,
            1,
            core::sync::atomic::Ordering::Release,
        ) != 1
            || *unsafe { this.threadref.as_ref() } != 1
        {
            drop(unsafe { Box::from_raw(this.threadref.as_ptr()) });
            return None;
        }

        core::sync::atomic::fence(core::sync::atomic::Ordering::Acquire);

        let elem = unsafe { core::ptr::read(addr_of_mut!((*this.shared.as_ptr()).data)) };
        drop(unsafe { Box::from_raw(this.threadref.as_ptr()) });

        //Clean up implicit self-reference
        drop(Weak { data: this.shared });

        Some(elem)
    }

<<<<<<< HEAD
    #[cfg(immortal)]
    /// Create an immortal Trc. After this method call, no writes to any reference counts (local, shared, weak) will occur with the exception
    /// of [`Weak::upgrade`]. This also means that any [`Drop`] invocations are ignored. To drop, see [`Trc::drop_immortal`]. It is imperative
    /// to call this function to prevent a memory leak.
    ///
    /// Once an immortal object is created, no reference counts are tracked and so it is unsafe to convert to a mortal
    /// Trc after this method call.
    pub fn create_immortal(self) -> Self {
        unsafe { self.shared.as_ref() }
            .atomicref
            .store(usize::MAX, core::sync::atomic::Ordering::SeqCst);
        unsafe { self.shared.as_ref() }
            .weakcount
            .store(usize::MAX, core::sync::atomic::Ordering::SeqCst);
        self
    }

    #[cfg(immortal)]
    /// Drop an immortal Trc. This is a highly dangerous function as any other references being dropped after it is called
    /// causes immediate UB.
    ///
    /// # Safety
    /// - All references to the data held by this Trc (other Trc, SharedTrc, or Weak objects) must have std::mem:forget called
    ///
    /// # Panics
    /// If this Trc is not immortal (it did not come from [`Trc::create_immortal`]).
    pub unsafe fn drop_immortal(self) {
        assert!(
            unsafe { self.shared.as_ref() }
                .atomicref
                .load(core::sync::atomic::Ordering::Acquire)
                == usize::MAX
        );
        drop(unsafe { Box::from_raw(self.threadref.as_ptr()) });

        core::sync::atomic::fence(core::sync::atomic::Ordering::Acquire);
        unsafe { core::ptr::drop_in_place(addr_of_mut!((*self.shared.as_ptr()).data)) };

        //Drop & free shared, effectively like the weak dropping.
        let layout = Layout::for_value(unsafe { &*self.shared.as_ptr() });
        unsafe { std::alloc::dealloc(self.shared.as_ptr().cast(), layout) };

        std::mem::forget(self);
=======
    /// Convert to a [`Box`] if there are no other `Trc`, [`SharedTrc`] or [`Weak`] pointers to the same allocation.
    /// Otherwise, return [`None`] because it would be unsafe to move a shared value.
    ///
    /// # Examples
    /// ```
    /// use trc::Trc;
    ///
    /// let mut trc = Trc::new(100);
    /// let boxed = Trc::to_box(trc).unwrap();
    /// assert_eq!(*boxed, 100);
    /// ```
    #[inline]
    pub fn to_box(this: Self) -> Option<Box<T>> {
        //Acquire the weakcount if it is == 1
        if unsafe { this.shared.as_ref() }
            .weakcount
            .compare_exchange(
                1,
                usize::MAX,
                core::sync::atomic::Ordering::Acquire,
                core::sync::atomic::Ordering::Relaxed,
            )
            .is_ok()
        {
            //Acquire the atomicref
            let unique = unsafe { this.shared.as_ref() }
                .atomicref
                .load(core::sync::atomic::Ordering::Acquire)
                == 1;

            //Synchronize with the previous Acquire
            unsafe { this.shared.as_ref() }
                .weakcount
                .store(1, core::sync::atomic::Ordering::Release);

            if unique && *unsafe { this.threadref.as_ref() } == 1 {
                let SharedTrcInternal {
                    atomicref: _,
                    weakcount: _,
                    data,
                } = unsafe { core::ptr::read(this.shared.as_ptr()) }; //Unsafety is OK as we have the only ref now

                // Dropping
                drop(unsafe { Box::from_raw(this.threadref.as_ptr()) });

                core::sync::atomic::fence(core::sync::atomic::Ordering::Acquire);
                unsafe { core::ptr::drop_in_place(addr_of_mut!((*this.shared.as_ptr()).data)) };

                // Drop & free shared, effectively like the weak dropping.
                let layout = Layout::for_value(unsafe { &*this.shared.as_ptr() });
                unsafe { std::alloc::dealloc(this.shared.as_ptr().cast(), layout) };

                std::mem::forget(this);

                Some(Box::new(data))
            } else {
                None
            }
        } else {
            None
        }
>>>>>>> d1488261
    }
}

impl<T> Trc<[T]> {
    /// Constructs a new `Trc` slice with uninitialized contents.
    ///
    /// # Examples
    /// ```
    /// use trc::Trc;
    ///
    /// let mut trc = Trc::new_uninit();
    ///
    /// Trc::get_mut(&mut trc).unwrap().write(5);
    ///
    /// let five = unsafe { trc.assume_init() };
    ///
    /// assert_eq!(*five, 5);
    /// ```
    pub fn new_uninit_slice(len: usize) -> Trc<[MaybeUninit<T>]> {
        let value_layout = Layout::array::<T>(len).unwrap();
        let layout = Layout::new::<SharedTrcInternal<()>>()
            .extend(value_layout)
            .unwrap()
            .0
            .pad_to_align();

        let res = slice_from_raw_parts_mut(unsafe { alloc(layout) } as *mut T, len)
            as *mut SharedTrcInternal<[MaybeUninit<T>]>;
        unsafe { write(&mut (*res).atomicref, AtomicUsize::new(1)) };
        unsafe { write(&mut (*res).weakcount, AtomicUsize::new(1)) };

        let elems = unsafe { addr_of_mut!((*res).data) } as *mut MaybeUninit<T>;
        for i in 0..len {
            unsafe { write(elems.add(i), MaybeUninit::<T>::uninit()) };
        }
        let tbx = Box::new(1);

        Trc {
            threadref: NonNull::from(Box::leak(tbx)),
            shared: unsafe { NonNull::new_unchecked(res) },
        }
    }
}

impl<T> Trc<MaybeUninit<T>> {
    /// Assume that `Trc<MaybeUninit<T>>` is initialized, converting it to `Trc<T>`.
    ///
    /// # Safety
    /// As with `MaybeUninit::assume_init`, it is up to the caller to guarantee that the inner value really is in an initialized state.
    /// Calling this when the content is not yet fully initialized causes immediate undefined behavior.
    ///
    /// # Examples
    /// ```
    /// use trc::Trc;
    ///
    /// let mut values = Trc::<[u32]>::new_uninit_slice(3);
    ///
    /// // Deferred initialization:
    /// let data = Trc::get_mut(&mut values).unwrap();
    /// data[0].write(1);
    /// data[1].write(2);
    /// data[2].write(3);
    ///
    /// let values = unsafe { values.assume_init() };
    ///
    /// assert_eq!(*values, [1, 2, 3])
    /// ```
    pub unsafe fn assume_init(self) -> Trc<T> {
        let threadref = self.threadref;
        Trc {
            shared: NonNull::new_unchecked(ManuallyDrop::new(self).shared.as_ptr().cast()),
            threadref,
        }
    }
}

impl<T> Trc<[MaybeUninit<T>]> {
    /// Assume that all elements in `Trc<[MaybeUninit<T>]>` are initialized, converting it to `Trc<[T]>`.
    ///
    /// # Safety
    /// As with `MaybeUninit::assume_init`, it is up to the caller to guarantee that the inner value really is in an initialized state.
    /// Calling this when the content is not yet fully initialized causes immediate undefined behavior.
    ///
    /// # Examples
    /// ```
    /// use trc::Trc;
    ///
    /// let mut values = Trc::<[u32]>::new_uninit_slice(3);
    ///
    /// // Deferred initialization:
    /// let data = Trc::get_mut(&mut values).unwrap();
    /// data[0].write(1);
    /// data[1].write(2);
    /// data[2].write(3);
    ///
    /// let values = unsafe { values.assume_init() };
    ///
    /// assert_eq!(*values, [1, 2, 3])
    /// ```
    pub unsafe fn assume_init(self) -> Trc<[T]> {
        let threadref = self.threadref;
        Trc {
            shared: NonNull::new_unchecked(ManuallyDrop::new(self).shared.as_ptr() as _),
            threadref,
        }
    }
}

impl<T: ?Sized> Trc<T> {
    /// Return the local thread reference count of the object, which is how many `Trc`s in this thread point to the data referenced by this `Trc`.
    ///
    /// # Examples
    /// ```
    /// use trc::Trc;
    ///
    /// let trc = Trc::new(100);
    /// assert!(Trc::local_count(&trc) == 1)
    /// ```
    #[inline]
    pub fn local_count(this: &Self) -> usize {
        *unsafe { this.threadref.as_ref() }
    }

    /// Return the atomic reference count of the object. This is how many threads are using the data referenced by this `Trc`.
    /// ```
    /// use std::thread;
    /// use trc::Trc;
    /// use trc::SharedTrc;
    ///
    /// let trc = Trc::new(100);
    /// let shared = SharedTrc::from_trc(&trc);
    ///
    /// let handle = thread::spawn(move || {
    ///     let mut trc = SharedTrc::to_trc(shared);
    ///     assert_eq!(Trc::atomic_count(&trc), 2);
    /// });
    ///
    /// handle.join().unwrap();
    /// assert_eq!(Trc::atomic_count(&trc), 1);
    /// assert_eq!(*trc, 100);
    /// ```
    #[inline]
    pub fn atomic_count(this: &Self) -> usize {
        unsafe { this.shared.as_ref() }
            .atomicref
            .load(core::sync::atomic::Ordering::Relaxed)
    }

    /// Return the weak count of the object. This is how many weak counts - across all threads - are pointing to the allocation inside of `Trc`.
    /// It includes the implicit weak reference held by all `Trc` or `SharedTrc` to themselves.
    ///
    /// # Examples
    /// ```
    /// use trc::Trc;
    /// use trc::Weak;
    ///
    /// let trc = Trc::new(100i32);
    /// let weak = Trc::downgrade(&trc);
    /// let weak2 = Trc::downgrade(&trc);
    /// let new_trc = Weak::upgrade(&weak).expect("Value was dropped");
    /// drop(weak);
    /// assert_eq!(Trc::weak_count(&new_trc), 2);
    /// ```
    #[inline]
    pub fn weak_count(this: &Self) -> usize {
        unsafe { this.shared.as_ref() }
            .weakcount
            .load(core::sync::atomic::Ordering::Relaxed)
    }

    /// Checks if the other `Trc` is equal to this one according to their internal pointers.
    ///
    /// # Examples
    /// ```
    /// use trc::Trc;
    ///
    /// let trc1 = Trc::new(100);
    /// let trc2 = trc1.clone();
    /// assert!(Trc::ptr_eq(&trc1, &trc2));
    /// ```
    #[inline]
    pub fn ptr_eq(this: &Self, other: &Self) -> bool {
        this.shared.as_ptr() == other.shared.as_ptr()
    }

    /// Gets the raw pointer to the most inner layer of `Trc`. This is only valid if there are at least some atomic references.
    ///
    /// # Examples
    /// ```
    /// use trc::Trc;
    ///
    /// let trc = Trc::new(100);
    /// println!("{}", Trc::as_ptr(&trc) as usize)
    /// ```
    #[inline]
    pub fn as_ptr(this: &Self) -> *const T {
        let sharedptr = NonNull::as_ptr(this.shared);
        unsafe { addr_of_mut!((*sharedptr).data) }
    }

    /// Get a &mut reference to the internal data if there are no other `Trc`, [`SharedTrc`] or [`Weak`] pointers to the same allocation.
    /// Otherwise, return [`None`] because it would be unsafe to mutate a shared value.
    ///
    /// # Examples
    /// ```
    /// use trc::Trc;
    /// use std::ops::DerefMut;
    ///
    /// let mut trc = Trc::new(100);
    /// let mutref = Trc::get_mut(&mut trc).unwrap();
    /// *mutref = 300;
    /// assert_eq!(*trc, 300);
    /// ```
    #[inline]
    pub fn get_mut(this: &mut Self) -> Option<&mut T> {
        //Acquire the weakcount if it is == 1
        if unsafe { this.shared.as_ref() }
            .weakcount
            .compare_exchange(
                1,
                usize::MAX,
                core::sync::atomic::Ordering::Acquire,
                core::sync::atomic::Ordering::Relaxed,
            )
            .is_ok()
        {
            //Acquire the atomicref
            let unique = unsafe { this.shared.as_ref() }
                .atomicref
                .load(core::sync::atomic::Ordering::Acquire)
                == 1;

            //Synchronize with the previous Acquire
            unsafe { this.shared.as_ref() }
                .weakcount
                .store(1, core::sync::atomic::Ordering::Release);

            if unique && *unsafe { this.threadref.as_ref() } == 1 {
                Some(unsafe { &mut (*this.shared.as_ptr()).data })
            } else {
                None
            }
        } else {
            None
        }
    }
}

impl<T: Clone> Trc<T> {
    /// If we have the only strong and local reference to `T`, then unwrap it. Otherwise, clone `T` and return the clone.
    /// If `trc_t` is of type `Trc<T>`, this function is functionally equivalent to `(*trc_t).clone()`, but will avoid cloning the inner
    /// value where possible.
    ///
    /// # Examples
    /// ```
    /// use trc::Trc;
    ///
    /// let inner = String::from("Trc");
    /// let ptr = inner.as_ptr();
    ///
    /// let trc = Trc::new(inner);
    /// let trc2 = trc.clone();
    /// let inner = Trc::unwrap_or_clone(trc);
    /// assert!(!std::ptr::eq(ptr, inner.as_ptr()));
    ///
    /// let inner = Trc::unwrap_or_clone(trc2);
    /// assert!(std::ptr::eq(ptr, inner.as_ptr()));
    /// ```
    #[inline]
    pub fn unwrap_or_clone(this: Self) -> T {
        Trc::try_unwrap(this).unwrap_or_else(|trc| (*trc).clone())
    }
}

#[cfg(feature = "dyn_unstable")]
impl Trc<dyn Any + Send + Sync> {
    /// Attempts to downcast a `Trc<dyn Any + Send + Sync>` into a concrete type.
    ///
    /// # Examples
    /// ```
    /// use std::any::Any;
    /// use trc::Trc;
    ///
    /// fn print_if_string(value: Trc<dyn Any + Send + Sync>) {
    ///     if let Ok(string) = value.downcast::<String>() {
    ///         println!("String ({}): {}", string.len(), string);
    ///     }
    /// }
    ///
    /// let my_string = "Hello World".to_string();
    /// print_if_string(Trc::new(my_string));
    /// print_if_string(Trc::new(0i8));
    /// ```
    pub fn downcast<T>(self) -> Result<Trc<T>, Self>
    where
        T: Any + Send + Sync,
    {
        if (*self).is::<T>() {
            let shared = self.shared.cast::<SharedTrcInternal<T>>();
            let threadref = self.threadref;
            forget(self);
            Ok(Trc { shared, threadref })
        } else {
            Err(self)
        }
    }
}

impl<T: ?Sized> Trc<T> {
    /// Downgrade a `Trc` to a `Weak`. This increments the weak count.
    ///
    /// # Examples
    /// ```
    /// use trc::Trc;
    /// use trc::Weak;
    ///
    /// let trc = Trc::new(100);
    /// let weak = Trc::downgrade(&trc);
    /// ```
    #[inline]
    pub fn downgrade(trc: &Trc<T>) -> Weak<T> {
        let prev = sum_value(
            &unsafe { trc.shared.as_ref() }.weakcount,
            1,
            core::sync::atomic::Ordering::Acquire,
        );
        if prev > MAX_REFCOUNT {
            panic!("Overflow of maximum weak reference count.");
        }
        Weak { data: trc.shared }
    }
}

impl<T: ?Sized> Deref for Trc<T> {
    type Target = T;

    /// Get an immutable reference to the internal data.
    ///
    /// # Examples
    /// ```
    /// use trc::Trc;
    /// use std::ops::Deref;
    ///
    /// let mut trc = Trc::new(100i32);
    /// assert_eq!(*trc, 100i32);
    /// assert_eq!(trc.deref(), &100i32);
    /// ```
    #[inline]
    fn deref(&self) -> &Self::Target {
        &unsafe { self.shared.as_ref() }.data
    }
}

impl<T: ?Sized> Drop for Trc<T> {
    #[cfg(immortals)]
    #[inline]
    fn drop(&mut self) {
        if unsafe { self.shared.as_ref() }
            .atomicref
            .load(core::sync::atomic::Ordering::Acquire)
            != usize::MAX
        {
            //If it is not immortal
            *unsafe { self.threadref.as_mut() } -= 1;
            if *unsafe { self.threadref.as_ref() } == 0 {
                drop(unsafe { Box::from_raw(self.threadref.as_ptr()) });
                if sub_value(
                    &unsafe { self.shared.as_ref() }.atomicref,
                    1,
                    core::sync::atomic::Ordering::Release,
                ) != 1
                {
                    return;
                }

                core::sync::atomic::fence(core::sync::atomic::Ordering::Acquire);
                unsafe { core::ptr::drop_in_place(addr_of_mut!((*self.shared.as_ptr()).data)) };
                Weak { data: self.shared };
            }
        }
    }

    #[cfg(not(immortals))]
    #[inline]
    fn drop(&mut self) {
        *unsafe { self.threadref.as_mut() } -= 1;
        if *unsafe { self.threadref.as_ref() } == 0 {
            drop(unsafe { Box::from_raw(self.threadref.as_ptr()) });
            if sub_value(
                &unsafe { self.shared.as_ref() }.atomicref,
                1,
                core::sync::atomic::Ordering::Release,
            ) != 1
            {
                return;
            }

            core::sync::atomic::fence(core::sync::atomic::Ordering::Acquire);
            unsafe { core::ptr::drop_in_place(addr_of_mut!((*self.shared.as_ptr()).data)) };
            Weak { data: self.shared };
        }
    }
}

impl<T: ?Sized> Clone for Trc<T> {
    /// Clone a `Trc` (increment it's local reference count).
    /// It will panic if the local reference count overflows.
    /// ```
    /// use trc::Trc;
    ///
    /// let trc = Trc::new(100);
    /// let trc2 = trc.clone();
    /// assert_eq!(Trc::local_count(&trc), Trc::local_count(&trc2));
    /// ```
    #[inline(always)]
    fn clone(&self) -> Self {
        #[cfg(immortals)]
        if value.load(core::sync::atomic::Ordering::Acquire) == usize::MAX {
            //Is immortal
            return Trc {
                shared: self.shared,
                threadref: self.threadref,
            };
        }

        unsafe { *self.threadref.as_ptr() += 1 };
        if unsafe { *self.threadref.as_ptr() } > MAX_REFCOUNT {
            panic!("Overflow of maximum atomic reference count.");
        }

        Trc {
            shared: self.shared,
            threadref: self.threadref,
        }
    }
}

impl<T: ?Sized> AsRef<T> for Trc<T> {
    fn as_ref(&self) -> &T {
        Trc::deref(self)
    }
}

impl<T: ?Sized> AsRef<T> for SharedTrc<T> {
    fn as_ref(&self) -> &T {
        SharedTrc::deref(self)
    }
}

impl<T: ?Sized> Borrow<T> for Trc<T> {
    fn borrow(&self) -> &T {
        self.as_ref()
    }
}

impl<T: ?Sized> Borrow<T> for SharedTrc<T> {
    fn borrow(&self) -> &T {
        self.as_ref()
    }
}

impl<T: ?Sized + Default> Default for Trc<T> {
    fn default() -> Self {
        Trc::new(Default::default())
    }
}

impl<T: ?Sized + Default> Default for SharedTrc<T> {
    fn default() -> Self {
        Self::from_trc(&Trc::new(Default::default()))
    }
}

impl<T: Display> Display for Trc<T> {
    fn fmt(&self, f: &mut core::fmt::Formatter<'_>) -> core::fmt::Result {
        core::fmt::Display::fmt((*self).deref(), f)
    }
}

impl<T: Display> Display for SharedTrc<T> {
    fn fmt(&self, f: &mut core::fmt::Formatter<'_>) -> core::fmt::Result {
        core::fmt::Display::fmt((*self).deref(), f)
    }
}

impl<T: Debug> Debug for Trc<T> {
    fn fmt(&self, f: &mut core::fmt::Formatter<'_>) -> core::fmt::Result {
        core::fmt::Debug::fmt((*self).deref(), f)
    }
}

impl<T: Debug> Debug for SharedTrc<T> {
    fn fmt(&self, f: &mut core::fmt::Formatter<'_>) -> core::fmt::Result {
        core::fmt::Debug::fmt((*self).deref(), f)
    }
}

impl<T: ?Sized> Pointer for Trc<T> {
    fn fmt(&self, f: &mut core::fmt::Formatter<'_>) -> core::fmt::Result {
        core::fmt::Pointer::fmt(&addr_of!(unsafe { self.shared.as_ref() }.data), f)
    }
}

impl<T: ?Sized> Pointer for SharedTrc<T> {
    fn fmt(&self, f: &mut core::fmt::Formatter<'_>) -> core::fmt::Result {
        core::fmt::Pointer::fmt(&addr_of!(unsafe { self.data.as_ref() }.data), f)
    }
}

impl<T> From<T> for Trc<T> {
    /// Create a new `Trc` from the provided data. This is equivalent to calling `Trc::new` on the same data.
    ///
    /// # Examples
    /// ```
    /// use trc::Trc;
    ///
    /// let trc = Trc::from(100);
    /// assert_eq!(*trc, 100);
    /// ```
    fn from(value: T) -> Self {
        Self::new(value)
    }
}

impl<T: Hash> Hash for Trc<T> {
    /// Pass the data contained in this `Trc` to the provided hasher.
    #[inline]
    fn hash<H: Hasher>(&self, state: &mut H) {
        self.deref().hash(state);
    }
}

impl<T: Hash> Hash for SharedTrc<T> {
    /// Pass the data contained in this `SharedTrc` to the provided hasher.
    #[inline]
    fn hash<H: Hasher>(&self, state: &mut H) {
        self.deref().hash(state);
    }
}

impl<T: PartialOrd> PartialOrd for Trc<T> {
    /// "Greater than or equal to" comparison for two `Trc`s.
    ///
    /// Calls `.ge` on the data.
    ///
    /// # Examples
    /// ```
    /// use trc::Trc;
    ///
    /// let trc1 = Trc::from(100);
    /// let trc2 = Trc::from(100);
    /// assert!(trc1>=trc2);
    /// ```
    #[inline]
    fn ge(&self, other: &Self) -> bool {
        self.deref().ge(other.deref())
    }

    /// "Less than or equal to" comparison for two `Trc`s.
    ///
    /// Calls `.le` on the data.
    ///
    /// # Examples
    /// ```
    /// use trc::Trc;
    ///
    /// let trc1 = Trc::from(100);
    /// let trc2 = Trc::from(100);
    /// assert!(trc1<=trc2);
    /// ```
    #[inline]
    fn le(&self, other: &Self) -> bool {
        self.deref().ge(other.deref())
    }

    /// "Greater than" comparison for two `Trc`s.
    ///
    /// Calls `.gt` on the data.
    ///
    /// # Examples
    /// ```
    /// use trc::Trc;
    ///
    /// let trc1 = Trc::from(200);
    /// let trc2 = Trc::from(100);
    /// assert!(trc1>trc2);
    /// ```
    #[inline]
    fn gt(&self, other: &Self) -> bool {
        self.deref().gt(other.deref())
    }

    /// "Less than" comparison for two `Trc`s.
    ///
    /// Calls `.lt` on the data.
    ///
    /// # Examples
    /// ```
    /// use trc::Trc;
    ///
    /// let trc1 = Trc::from(100);
    /// let trc2 = Trc::from(200);
    /// assert!(trc1<trc2);
    /// ```
    #[inline]
    fn lt(&self, other: &Self) -> bool {
        self.deref().lt(other.deref())
    }

    /// Partial comparison for two `Trc`s.
    ///
    /// Calls `.partial_cmp` on the data.
    ///
    /// # Examples
    /// ```
    /// use trc::Trc;
    /// use std::cmp::Ordering;
    ///
    /// let trc1 = Trc::from(100);
    /// let trc2 = Trc::from(200);
    /// assert_eq!(Some(Ordering::Less), trc1.partial_cmp(&trc2));
    /// ```
    #[inline]
    fn partial_cmp(&self, other: &Self) -> Option<core::cmp::Ordering> {
        self.deref().partial_cmp(other.deref())
    }
}

impl<T: PartialOrd> PartialOrd for SharedTrc<T> {
    /// "Greater than or equal to" comparison for two `SharedTrc`s.
    ///
    /// Calls `.ge` on the data.
    ///
    /// # Examples
    /// ```
    /// use trc::Trc;
    /// use trc::SharedTrc;
    ///
    /// let shared1: SharedTrc<_> = Trc::from(100).into();
    /// let shared2 = shared1.clone();
    /// assert!(shared1>=shared2);
    /// ```
    #[inline]
    fn ge(&self, other: &Self) -> bool {
        self.deref().ge(other.deref())
    }

    /// "Less than or equal to" comparison for two `SharedTrc`s.
    ///
    /// Calls `.le` on the data.
    ///
    /// # Examples
    /// ```
    /// use trc::Trc;
    /// use trc::SharedTrc;
    ///
    /// let shared1: SharedTrc<_> = Trc::from(100).into();
    /// let shared2 = shared1.clone();
    /// assert!(shared1<=shared2);
    /// ```
    #[inline]
    fn le(&self, other: &Self) -> bool {
        self.deref().ge(other.deref())
    }

    /// "Greater than" comparison for two `SharedTrc`s.
    ///
    /// Calls `.gt` on the data.
    ///
    /// # Examples
    /// ```
    /// use trc::Trc;
    /// use trc::SharedTrc;
    ///
    /// let shared1: SharedTrc<_> = Trc::from(200).into();
    /// let shared2: SharedTrc<_> = Trc::from(100).into();
    /// assert!(shared1>shared2);
    /// ```
    #[inline]
    fn gt(&self, other: &Self) -> bool {
        self.deref().gt(other.deref())
    }

    /// "Less than" comparison for two `SharedTrc`s.
    ///
    /// Calls `.lt` on the data.
    ///
    /// # Examples
    /// ```
    /// use trc::Trc;
    /// use trc::SharedTrc;
    ///
    /// let shared1: SharedTrc<_> = Trc::from(100).into();
    /// let shared2: SharedTrc<_> = Trc::from(200).into();
    /// assert!(shared1<shared2);
    /// ```
    #[inline]
    fn lt(&self, other: &Self) -> bool {
        self.deref().lt(other.deref())
    }

    /// Partial comparison for two `SharedTrc`s.
    ///
    /// Calls `.partial_cmp` on the data.
    ///
    /// # Examples
    /// ```
    /// use trc::Trc;
    /// use trc::SharedTrc;
    /// use std::cmp::Ordering;
    ///
    /// let shared1: SharedTrc<_> = Trc::from(100).into();
    /// let shared2: SharedTrc<_> = Trc::from(200).into();
    /// assert_eq!(Some(Ordering::Less), shared1.partial_cmp(&shared2));
    /// ```
    #[inline]
    fn partial_cmp(&self, other: &Self) -> Option<core::cmp::Ordering> {
        self.deref().partial_cmp(other.deref())
    }
}

impl<T: Ord> Ord for Trc<T> {
    /// Comparison for two `Trc`s. The two are compared by calling `.cmp` on the inner values.
    ///
    /// # Examples
    /// ```
    /// use trc::Trc;
    /// use std::cmp::Ordering;
    ///
    /// let trc1 = Trc::from(100);
    /// let trc2 = Trc::from(200);
    /// assert_eq!(Ordering::Less, trc1.cmp(&trc2));
    /// ```
    #[inline]
    fn cmp(&self, other: &Self) -> core::cmp::Ordering {
        self.deref().cmp(other.deref())
    }
}

impl<T: Ord> Ord for SharedTrc<T> {
    /// Comparison for two `SharedTrc`s. The two are compared by calling `.cmp` on the inner values.
    ///
    /// # Examples
    /// ```
    /// use trc::Trc;
    /// use trc::SharedTrc;
    /// use std::cmp::Ordering;
    ///
    /// let shared1: SharedTrc<_> = Trc::from(100).into();
    /// let shared2: SharedTrc<_> = Trc::from(200).into();
    /// assert_eq!(Ordering::Less, shared1.cmp(&shared2));
    /// ```
    #[inline]
    fn cmp(&self, other: &Self) -> core::cmp::Ordering {
        self.deref().cmp(other.deref())
    }
}

impl<T: Eq> Eq for Trc<T> {}

impl<T: Eq> Eq for SharedTrc<T> {}

impl<T: PartialEq> PartialEq for Trc<T> {
    /// Equality by value comparison for two `Trc`s, even if the data is in different allocoations.
    ///
    /// Calls `.eq` on the data.
    ///
    /// # Examples
    /// ```
    /// use trc::Trc;
    ///
    /// let trc1 = Trc::from(100);
    /// let trc2 = Trc::from(100);
    /// assert!(trc1==trc2);
    /// ```
    #[inline]
    fn eq(&self, other: &Self) -> bool {
        self.deref().eq(other.deref())
    }

    /// Inequality by value comparison for two `Trc`s, even if the data is in different allocoations.
    ///
    /// Calls `.ne` on the data.
    ///
    /// # Examples
    /// ```
    /// use trc::Trc;
    ///
    /// let trc1 = Trc::from(100);
    /// let trc2 = Trc::from(200);
    /// assert!(trc1!=trc2);
    /// ```
    #[allow(clippy::partialeq_ne_impl)]
    #[inline]
    fn ne(&self, other: &Self) -> bool {
        self.deref().ne(other.deref())
    }
}

impl<T: PartialEq> PartialEq for SharedTrc<T> {
    /// Equality by value comparison for two `SharedTrc`s, even if the data is in different allocoations.
    ///
    /// Calls `.eq` on the data.
    ///
    /// # Examples
    /// ```
    /// use trc::Trc;
    /// use trc::SharedTrc;
    ///
    /// let shared1: SharedTrc<_> = Trc::from(100).into();
    /// let shared2: SharedTrc<_> = Trc::from(100).into();
    /// assert!(shared1==shared2);
    /// ```
    #[inline]
    fn eq(&self, other: &Self) -> bool {
        self.deref().eq(other.deref())
    }

    /// Inequality by value comparison for two `SharedTrc`s, even if the data is in different allocoations.
    ///
    /// Calls `.ne` on the data.
    ///
    /// # Examples
    /// ```
    /// use trc::Trc;
    /// use trc::SharedTrc;
    ///
    /// let shared1: SharedTrc<_> = Trc::from(100).into();
    /// let shared2: SharedTrc<_> = Trc::from(200).into();
    /// assert!(shared1!=shared2);
    /// ```
    #[allow(clippy::partialeq_ne_impl)]
    #[inline]
    fn ne(&self, other: &Self) -> bool {
        self.deref().ne(other.deref())
    }
}

#[cfg(not(target_os = "windows"))]
impl<T: AsFd> AsFd for Trc<T> {
    fn as_fd(&self) -> std::os::fd::BorrowedFd<'_> {
        (**self).as_fd()
    }
}

#[cfg(not(target_os = "windows"))]
impl<T: AsFd> AsFd for SharedTrc<T> {
    fn as_fd(&self) -> std::os::fd::BorrowedFd<'_> {
        (**self).as_fd()
    }
}

#[cfg(target_os = "windows")]
impl<T: AsRawHandle> AsRawHandle for Trc<T> {
    fn as_raw_handle(&self) -> std::os::windows::io::RawHandle {
        (**self).as_raw_handle()
    }
}

#[cfg(target_os = "windows")]
impl<T: AsRawHandle> AsRawHandle for SharedTrc<T> {
    fn as_raw_handle(&self) -> std::os::windows::io::RawHandle {
        (**self).as_raw_handle()
    }
}

#[cfg(target_os = "windows")]
impl<T: AsHandle> AsHandle for Trc<T> {
    fn as_handle(&self) -> std::os::windows::io::BorrowedHandle<'_> {
        (**self).as_handle()
    }
}

#[cfg(target_os = "windows")]
impl<T: AsHandle> AsHandle for SharedTrc<T> {
    fn as_handle(&self) -> std::os::windows::io::BorrowedHandle<'_> {
        (**self).as_handle()
    }
}

#[cfg(not(target_os = "windows"))]
impl<T: AsRawFd> AsRawFd for Trc<T> {
    fn as_raw_fd(&self) -> std::os::fd::RawFd {
        (**self).as_raw_fd()
    }
}

#[cfg(not(target_os = "windows"))]
impl<T: AsRawFd> AsRawFd for SharedTrc<T> {
    fn as_raw_fd(&self) -> std::os::fd::RawFd {
        (**self).as_raw_fd()
    }
}

#[cfg(target_os = "windows")]
impl<T: AsRawSocket> AsRawSocket for Trc<T> {
    fn as_raw_socket(&self) -> std::os::windows::io::RawSocket {
        (**self).as_raw_socket()
    }
}

#[cfg(target_os = "windows")]
impl<T: AsRawSocket> AsRawSocket for SharedTrc<T> {
    fn as_raw_socket(&self) -> std::os::windows::io::RawSocket {
        (**self).as_raw_socket()
    }
}

#[cfg(target_os = "windows")]
impl<T: AsSocket> AsSocket for Trc<T> {
    fn as_socket(&self) -> std::os::windows::io::BorrowedSocket<'_> {
        (**self).as_socket()
    }
}

#[cfg(target_os = "windows")]
impl<T: AsSocket> AsSocket for SharedTrc<T> {
    fn as_socket(&self) -> std::os::windows::io::BorrowedSocket<'_> {
        (**self).as_socket()
    }
}

#[allow(deprecated)]
impl<T: Error> Error for Trc<T> {
    fn cause(&self) -> Option<&dyn Error> {
        (**self).cause()
    }
    fn description(&self) -> &str {
        (**self).description()
    }
    fn source(&self) -> Option<&(dyn Error + 'static)> {
        (**self).source()
    }
}

#[allow(deprecated)]
impl<T: Error> Error for SharedTrc<T> {
    fn cause(&self) -> Option<&dyn Error> {
        (**self).cause()
    }
    fn description(&self) -> &str {
        (**self).description()
    }
    fn source(&self) -> Option<&(dyn Error + 'static)> {
        (**self).source()
    }
}

impl<T: ?Sized> Unpin for Trc<T> {}
impl<T: ?Sized> UnwindSafe for Trc<T> {}

impl<T: ?Sized> Unpin for SharedTrc<T> {}
impl<T: ?Sized> UnwindSafe for SharedTrc<T> {}

unsafe impl<T: Sync + Send> Send for SharedTrc<T> {}
unsafe impl<T: Sync + Send> Sync for SharedTrc<T> {}

unsafe impl<T: Sync + Send> Send for Weak<T> {}
unsafe impl<T: Sync + Send> Sync for Weak<T> {}

fn create_from_iterator_exact<T>(
    iterator: impl Iterator<Item = T> + ExactSizeIterator,
) -> *mut SharedTrcInternal<[T]> {
    let value_layout = Layout::array::<T>(iterator.len()).unwrap();
    let layout = Layout::new::<SharedTrcInternal<()>>()
        .extend(value_layout)
        .unwrap()
        .0
        .pad_to_align();

    let res = slice_from_raw_parts_mut(unsafe { alloc(layout) } as *mut T, iterator.len())
        as *mut SharedTrcInternal<[T]>;
    unsafe { write(&mut (*res).atomicref, AtomicUsize::new(1)) };
    unsafe { write(&mut (*res).weakcount, AtomicUsize::new(1)) };

    let elems = unsafe { addr_of_mut!((*res).data) } as *mut T;
    for (n, i) in iterator.enumerate() {
        unsafe { write(elems.add(n), i) };
    }
    res
}

trait TrcFromIter<T> {
    fn from_iter(slice: impl Iterator<Item = T> + ExactSizeIterator) -> Self;
}

impl<T: Clone + ?Sized> TrcFromIter<T> for Trc<[T]> {
    fn from_iter(slice: impl Iterator<Item = T> + ExactSizeIterator) -> Self {
        let shared = create_from_iterator_exact(slice);
        let tbx = Box::new(1);

        Trc {
            threadref: NonNull::from(Box::leak(tbx)),
            shared: unsafe { NonNull::new_unchecked(shared) },
        }
    }
}

impl<T: Clone + ?Sized> From<&[T]> for Trc<[T]> {
    /// From conversion from a reference to a slice of type `T` (`&[T]`) to a `Trc<[T]>`.
    ///
    /// # Examples
    /// ```
    /// use trc::Trc;
    ///
    /// let vec = (1..100).collect::<Vec<i32>>();
    /// let slice = &vec[2..5];
    /// let trc = Trc::<[i32]>::from(slice);
    /// assert_eq!(&*trc, slice);
    /// ```
    fn from(value: &[T]) -> Trc<[T]> {
        <Self as TrcFromIter<T>>::from_iter(value.iter().cloned())
    }
}

impl<T: Clone + ?Sized> FromIterator<T> for Trc<[T]> {
    /// From conversion from an iterator (`impl IntoIterator<Item = T>`) to `Trc<[T]>`. Due to Rust's unstable trait specialization feature,
    /// there is no special case for iterators that implement [`ExactSizeIterator`].
    ///
    /// # Examples
    /// ```
    /// use trc::Trc;
    ///
    /// let trc = Trc::<[i32]>::from_iter(vec![1,2,3]);
    /// assert_eq!(&*trc, vec![1,2,3]);
    /// ```
    fn from_iter<I: IntoIterator<Item = T>>(iter: I) -> Self {
        Self::from(&iter.into_iter().collect::<Vec<_>>()[..])
    }
}

//TODO: Integration with standard library for both, or use lib & conditional for just CoerceUnsized
#[cfg(feature = "dyn_unstable")]
impl<T: ?Sized + std::marker::Unsize<U>, U: ?Sized> std::ops::CoerceUnsized<Trc<U>> for Trc<T> {}

#[cfg(feature = "dyn_unstable")]
impl<T: ?Sized> std::ops::Receiver for Trc<T> {}
//Because Trc is !DispatchFromDyn, fn _(self: Trc<Self>) cannot be implemented.

#[cfg(feature = "dyn_unstable")]
impl<T: ?Sized + std::marker::Unsize<U>, U: ?Sized> std::ops::CoerceUnsized<SharedTrc<U>>
    for SharedTrc<T>
{
}

#[cfg(feature = "dyn_unstable")]
impl<T: ?Sized> std::ops::Receiver for SharedTrc<T> {}

#[cfg(feature = "dyn_unstable")]
impl<T: ?Sized, U: ?Sized> core::ops::DispatchFromDyn<SharedTrc<U>> for SharedTrc<T> where
    T: std::marker::Unsize<U>
{
}
//Because SharedTrc is !DispatchFromDyn, fn _(self: SharedTrc<Self>) cannot be implemented.

impl<T: ?Sized> Drop for Weak<T> {
    #[inline]
    fn drop(&mut self) {
        if sub_value(
            unsafe { &(*self.data.as_ptr()).weakcount },
            1,
            core::sync::atomic::Ordering::Release,
        ) != 1
        {
            return;
        }

        core::sync::atomic::fence(core::sync::atomic::Ordering::Acquire);

        let layout = Layout::for_value(unsafe { &*self.data.as_ptr() });
        unsafe { std::alloc::dealloc(self.data.as_ptr().cast(), layout) };
    }
}

impl<T: ?Sized> Weak<T> {
    /// Upgrade a `Weak` to a `Trc`. Because `Weak` does not own the value, it may have been dropped already. If it has, a `None` is returned.
    /// If the value has not been dropped, then this function increments the atomic reference count of the object.
    ///
    /// # Examples
    /// ```
    /// use trc::Trc;
    /// use trc::Weak;
    ///
    /// let trc = Trc::new(100i32);
    /// let weak = Trc::downgrade(&trc);
    /// let new_trc = weak.upgrade().expect("Value was dropped");
    /// assert_eq!(*new_trc, 100i32);
    /// ```
    #[inline]
    pub fn upgrade(&self) -> Option<Trc<T>> {
        #[cfg(immortals)]
        if value.load(core::sync::atomic::Ordering::Acquire) == usize::MAX {
            //SAFETY: The data is guaranteed to not be dropped.
            let tbx = Box::new(1);
            Trc {
                threadref: NonNull::from(Box::leak(tbx)),
                shared: self.data,
            }
        }
        
        unsafe { self.data.as_ref() }
            .atomicref
            .fetch_update(
                core::sync::atomic::Ordering::Acquire,
                core::sync::atomic::Ordering::Relaxed,
                |n| {
                    // Any write of 0 we can observe leaves the field in permanently zero state.
                    if n == 0 {
                        return None;
                    }
                    // See comments in `Trc::clone` for why we do this (for `mem::forget`).
                    assert!(
                        n <= MAX_REFCOUNT,
                        "Overflow of maximum atomic reference count."
                    );
                    Some(n + 1)
                },
            )
            .ok()
            .map(|_| {
                let tbx = Box::new(1);
                Trc {
                    threadref: NonNull::from(Box::leak(tbx)),
                    shared: self.data,
                }
            })
    }

    /// Gets the raw pointer to the most inner layer of `Weak`. The data is only valid (not dropped) if there are at least some atomic references.
    ///
    /// # Examples
    /// ```
    /// use trc::Trc;
    /// use trc::Weak;
    ///
    /// let trc = Trc::new(100);
    /// let weak = Trc::downgrade(&trc);
    /// println!("{}", Trc::as_ptr(&trc) as usize)
    /// ```
    #[inline]
    pub fn as_ptr(this: &Self) -> *const T {
        let sharedptr = NonNull::as_ptr(this.data);
        unsafe { addr_of_mut!((*sharedptr).data) }
    }

    /// Converts a `Weak` into `*const T`, without freeing the allocation.
    /// To avoid a memory leak, be sure to call [`Weak::from_raw`] to reclaim the allocation.
    ///
    /// # Examples
    /// ```
    /// use trc::Trc;
    /// use trc::Weak;
    ///
    /// let trc = Trc::new(100);
    /// let weak = Trc::downgrade(&trc);
    /// let ptr = Weak::into_raw(weak);
    ///
    /// assert_eq!(unsafe { *ptr }, 100);
    ///
    /// unsafe { Weak::from_raw(ptr) };
    /// ```
    pub fn into_raw(this: Self) -> *const T {
        let ptr = Self::as_ptr(&this);

        forget(this);
        ptr
    }
}

impl<T> Weak<T> {
    /// Converts a `*const T` into `Weak`. The caller must uphold the below safety constraints.
    ///
    /// # Safety
    /// - The given pointer must be a valid pointer to `T` that came from [`Weak::into_raw`].
    /// - After `from_raw`, the pointer must not be accessed.
    ///
    /// # Examples
    /// Example 1:
    /// ```
    /// use trc::Trc;
    /// use trc::Weak;
    ///
    /// let weak = Trc::downgrade(&Trc::new(100));
    /// let ptr = Weak::into_raw(weak);
    ///
    /// assert_eq!(unsafe { *ptr }, 100);
    ///
    /// unsafe { Weak::from_raw(ptr) };
    /// ```
    /// Example 2:
    /// ```
    /// use trc::Trc;
    /// use trc::Weak;
    ///
    /// let strong = Trc::new("hello".to_owned());
    ///
    /// let raw_1 = Weak::into_raw(Trc::downgrade(&strong));
    /// let raw_2 = Weak::into_raw(Trc::downgrade(&strong));
    ///
    /// assert_eq!(3, Trc::weak_count(&strong));
    ///
    /// assert_eq!("hello", &*Weak::upgrade(unsafe { &Weak::from_raw(raw_1) }).unwrap());
    /// assert_eq!(2, Trc::weak_count(&strong));
    ///
    /// drop(strong);
    ///
    /// // Decrement the last weak count.
    /// assert!( Weak::upgrade(unsafe {& Weak::from_raw(raw_2) }).is_none());
    /// ```
    pub unsafe fn from_raw(ptr: *const T) -> Self {
        let layout = Layout::new::<SharedTrcInternal<()>>();
        let n = layout.size();

        let data_ptr = (ptr as *const u8).sub(n) as *mut SharedTrcInternal<T>;

        Weak {
            data: NonNull::new_unchecked(data_ptr),
        }
    }

    /// Create a new, uninitialized `Weak`. Calling [`Weak::upgrade`] on this will always return `None.
    ///
    /// # Examples
    /// ```
    /// use trc::Weak;
    /// use core::mem::MaybeUninit;
    ///
    /// let weak: Weak<MaybeUninit<i32>> = Weak::new();
    ///
    /// assert!(Weak::upgrade(&weak).is_none());
    /// ```
    pub fn new() -> Weak<MaybeUninit<T>> {
        let data = MaybeUninit::<T>::uninit();

        let shareddata = SharedTrcInternal {
            atomicref: AtomicUsize::new(0),
            weakcount: AtomicUsize::new(1),
            data,
        };

        let sbx = Box::new(shareddata);

        Weak {
            data: NonNull::from(Box::leak(sbx)),
        }
    }

    /// Return the atomic reference count of the object. This is how many threads are using the data referenced by this `Weak`.
    ///
    /// # Examples
    /// ```
    /// use std::thread;
    /// use trc::Trc;
    /// use trc::SharedTrc;
    /// use trc::Weak;
    ///
    /// let trc = Trc::new(100);
    /// let shared = SharedTrc::from_trc(&trc);
    /// let weak = Trc::downgrade(&trc);
    ///
    /// let handle = thread::spawn(move || {
    ///     assert_eq!(Weak::atomic_count(&weak), 2);
    ///     let trc = SharedTrc::to_trc(shared);
    /// });
    ///
    /// handle.join().unwrap();
    /// assert_eq!(*trc, 100);
    /// ```
    #[inline]
    pub fn atomic_count(this: &Self) -> usize {
        unsafe { this.data.as_ref() }
            .atomicref
            .load(core::sync::atomic::Ordering::Relaxed)
    }

    /// Return the weak count of the object. This is how many weak counts - across all threads - are pointing to the allocation inside of the `Weak`.
    /// It includes the implicit weak reference held by all `SharedTrc` or `Trc` to themselves.
    ///
    /// # Examples
    /// ```
    /// use trc::Trc;
    /// use trc::SharedTrc;
    /// use trc::Weak;
    ///
    /// let trc = Trc::new(100i32);
    /// let weak = Trc::downgrade(&trc);
    /// let weak2 = Trc::downgrade(&trc);
    /// let new_trc = Weak::upgrade(&weak).expect("Value was dropped");
    /// drop(weak);
    /// let shared: SharedTrc<_> = trc.into();
    /// assert_eq!(SharedTrc::weak_count(&shared), 2);
    /// ```
    #[inline]
    pub fn weak_count(this: &Self) -> usize {
        unsafe { this.data.as_ref() }
            .weakcount
            .load(core::sync::atomic::Ordering::Relaxed)
    }
}

impl<T: ?Sized> Clone for Weak<T> {
    /// Clone a `Weak` (increment the weak count).
    ///
    /// # Examples
    /// ```
    /// use trc::Trc;
    /// use trc::Weak;
    ///
    /// let trc = Trc::new(100);
    /// let weak1 = Trc::downgrade(&trc);
    /// let weak2 = weak1.clone();
    /// assert_eq!(Trc::weak_count(&trc), 3);
    /// ```
    #[inline]
    fn clone(&self) -> Self {
        let prev = sum_value(
            &unsafe { self.data.as_ref() }.weakcount,
            1,
            core::sync::atomic::Ordering::Relaxed,
        );

        //If an absurd number of threads are created, and then they are aborted before this, UB can
        //occur if the refcount wraps around.
        if prev > MAX_REFCOUNT {
            panic!("Overflow of maximum weak reference count.");
        }

        Weak { data: self.data }
    }
}<|MERGE_RESOLUTION|>--- conflicted
+++ resolved
@@ -919,51 +919,6 @@
         Some(elem)
     }
 
-<<<<<<< HEAD
-    #[cfg(immortal)]
-    /// Create an immortal Trc. After this method call, no writes to any reference counts (local, shared, weak) will occur with the exception
-    /// of [`Weak::upgrade`]. This also means that any [`Drop`] invocations are ignored. To drop, see [`Trc::drop_immortal`]. It is imperative
-    /// to call this function to prevent a memory leak.
-    ///
-    /// Once an immortal object is created, no reference counts are tracked and so it is unsafe to convert to a mortal
-    /// Trc after this method call.
-    pub fn create_immortal(self) -> Self {
-        unsafe { self.shared.as_ref() }
-            .atomicref
-            .store(usize::MAX, core::sync::atomic::Ordering::SeqCst);
-        unsafe { self.shared.as_ref() }
-            .weakcount
-            .store(usize::MAX, core::sync::atomic::Ordering::SeqCst);
-        self
-    }
-
-    #[cfg(immortal)]
-    /// Drop an immortal Trc. This is a highly dangerous function as any other references being dropped after it is called
-    /// causes immediate UB.
-    ///
-    /// # Safety
-    /// - All references to the data held by this Trc (other Trc, SharedTrc, or Weak objects) must have std::mem:forget called
-    ///
-    /// # Panics
-    /// If this Trc is not immortal (it did not come from [`Trc::create_immortal`]).
-    pub unsafe fn drop_immortal(self) {
-        assert!(
-            unsafe { self.shared.as_ref() }
-                .atomicref
-                .load(core::sync::atomic::Ordering::Acquire)
-                == usize::MAX
-        );
-        drop(unsafe { Box::from_raw(self.threadref.as_ptr()) });
-
-        core::sync::atomic::fence(core::sync::atomic::Ordering::Acquire);
-        unsafe { core::ptr::drop_in_place(addr_of_mut!((*self.shared.as_ptr()).data)) };
-
-        //Drop & free shared, effectively like the weak dropping.
-        let layout = Layout::for_value(unsafe { &*self.shared.as_ptr() });
-        unsafe { std::alloc::dealloc(self.shared.as_ptr().cast(), layout) };
-
-        std::mem::forget(self);
-=======
     /// Convert to a [`Box`] if there are no other `Trc`, [`SharedTrc`] or [`Weak`] pointers to the same allocation.
     /// Otherwise, return [`None`] because it would be unsafe to move a shared value.
     ///
@@ -1025,7 +980,6 @@
         } else {
             None
         }
->>>>>>> d1488261
     }
 }
 
