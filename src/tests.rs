use std::{mem::MaybeUninit, thread};

use crate::{SharedTrc, Trc, Weak};

struct Data {
    string: String,
    int: i32,
}

#[test]
fn test_singlethreaded() {
    let data = Data {
        string: String::from("This is data."),
        int: 123,
    };

    let mut trc = Trc::new(data);
    println!("Deref test! {}", trc.int);
    println!("DerefMut test");
    Trc::get_mut(&mut trc).unwrap().string = String::from("This is also data");
    println!("Deref test! {}", trc.string);
}

#[test]
fn test_singlethreaded2() {
    let mut trc = Trc::new(100);
    assert_eq!(*trc, 100);
    *Trc::get_mut(&mut trc).unwrap() = 200;
    assert_eq!(*trc, 200);
}

#[test]
fn test_refcount() {
    let trc = Trc::new(100);
    let alt = trc.clone();
    println!();
    println!("localref {}", Trc::local_count(&trc));
    println!("atomicref {}", Trc::atomic_count(&trc));
    let _shared = SharedTrc::from_trc(&trc);
    println!("localref {}", Trc::local_count(&trc));
    println!("atomicref {}", Trc::atomic_count(&trc));
    drop(trc);
    println!("localref {}", Trc::local_count(&alt));
    println!("atomicref {}", Trc::atomic_count(&alt));
    println!();
}

#[test]
fn test_multithread1() {
    let data = Data {
        string: String::from("This is data."),
        int: 123,
    };

    let thread_trc_main = Trc::new(data);
    println!(
        "Local reference count in thread0: {}",
        Trc::local_count(&thread_trc_main)
    );
    let shared = SharedTrc::from_trc(&thread_trc_main);
    let handle = thread::spawn(move || {
        let trc = SharedTrc::to_trc(shared);
        println!("Thread1 Deref test! {}", trc.int);
        println!("DerefMut test");
    });
    handle.join().unwrap();
    println!(
        "Atomic reference count after thread1: {}",
        Trc::atomic_count(&thread_trc_main)
    );
    println!("Thread0 Deref test! {}", thread_trc_main.string);
}

#[test]
fn test_multithread2() {
    let trc = Trc::new(100);
    let shared = SharedTrc::from_trc(&trc);
    let handle = thread::spawn(move || {
        let trc = SharedTrc::to_trc(shared);
        println!("{:?}", *trc);
    });
    handle.join().unwrap();
    println!("{}", *trc);
    assert_eq!(*trc, 100);
}

#[test]
fn test_weak() {
    let trc = Trc::new(100);
    let weak = Trc::downgrade(&trc);
    let mut new_trc = Weak::upgrade(&weak).unwrap();
    println!("Deref test! {}", *new_trc);
    println!("DerefMut test");
    drop(weak);
    drop(trc);
    *Trc::get_mut(&mut new_trc).unwrap() = 200;
    println!("Deref test! {}", *new_trc);
}

#[test]
fn test_multithread_weak() {
    let trc = Trc::new(100);
    let weak = Trc::downgrade(&trc);
    let handle = thread::spawn(move || {
        let trc = Weak::upgrade(&weak).unwrap();
        println!("{:?}", *trc);
        println!("Atomic: {}", Trc::atomic_count(&trc));
    });
    handle.join().unwrap();
    println!("{}", *trc);
    assert_eq!(*trc, 100);
    println!("Atomic: {}", Trc::atomic_count(&trc));
}

#[test]
fn test_dyn() {
    trait Vehicle {
        fn drive(&self);
    }

    struct Truck;

    impl Vehicle for Truck {
        fn drive(&self) {
            println!("Truck is driving");
        }
    }

    let vehicle = Trc::new(Box::new(Truck));
    vehicle.drive();
}

#[test]
fn test_weak_drop() {
    let trc = Trc::new(100);
    let weak = Trc::downgrade(&trc);
    println!("atomic {}", Trc::atomic_count(&trc));
    println!("weak {}", Trc::weak_count(&trc));
    drop(trc);
    println!("DROPPED");
    assert!(Weak::upgrade(&weak).is_none())
}

#[test]
fn test_from_slice() {
    let vec = (1..100).collect::<Vec<i32>>();
    let slice = &vec[20..50];
    let trc = Trc::<[i32]>::from(slice);
    assert_eq!(&*trc, slice);
}

#[test]
fn readme_single_trc() {
    let mut trc = Trc::new(100);
    assert_eq!(*trc, 100);
    *Trc::get_mut(&mut trc).unwrap() = 200;
    assert_eq!(*trc, 200);
}

#[test]
fn readme_multi_trc() {
    let trc = Trc::new(100);
    let shared = SharedTrc::from_trc(&trc);
    let handle = thread::spawn(move || {
        let trc = SharedTrc::to_trc(shared);
        assert_eq!(*trc, 100);
    });

    handle.join().unwrap();
    assert_eq!(*trc, 100);
}

#[test]
fn readme_single_weak() {
    let trc = Trc::new(100);
    let weak = Trc::downgrade(&trc);
    let mut new_trc = Weak::upgrade(&weak).unwrap();
    assert_eq!(*new_trc, 100);
    drop(trc);
    drop(weak);
    *Trc::get_mut(&mut new_trc).unwrap() = 200;
    assert_eq!(*new_trc, 200);
}

#[test]
fn readme_multi_weak() {
    let trc = Trc::new(100);
    let weak = Trc::downgrade(&trc);

    let handle = thread::spawn(move || {
        let trc = Weak::upgrade(&weak).unwrap();
        assert_eq!(*trc, 100);
    });
    handle.join().unwrap();
    assert_eq!(*trc, 100);
}

#[test]
fn test_rc_issue_uninit() {
    //rust-lang/rust#95334
    //Cannot use isize::MAX on my 64-bit system
    let p = Trc::<[u8]>::new_uninit_slice(2_usize.pow(16));
    let _ = p.last();
}

#[test]
fn test_dyn2() {
    trait Vehicle {
        fn drive(&self);
    }

    struct Truck;

    impl Vehicle for Truck {
        fn drive(&self) {
            println!("Truck is driving");
        }
    }

    let vehicle = Trc::new(Truck);
    <Truck as Vehicle>::drive(&*vehicle);
}

#[test]
fn test_ub_weak_as_ptr() {
    //rust-lang/rust#80365
    let ptr = Weak::into_raw(Weak::<MaybeUninit<usize>>::new());
    println!("{:?}", ptr);
    unsafe { Weak::from_raw(ptr) };
}

#[cfg(feature = "dyn_unstable")]
#[test]
fn test_coerce_unsized() {
    trait Vehicle {
        fn drive(&self);
    }

    struct Truck;

    impl Vehicle for Truck {
        fn drive(&self) {
            println!("Truck is driving");
        }
    }

    let _vehicle: Trc<dyn Vehicle> = Trc::new(Truck);
}

#[cfg(feature = "dyn_unstable")]
#[test]
fn test_receiver() {
    trait Vehicle {
        fn drive(&self);
    }

    struct Truck;

    impl Vehicle for Truck {
        fn drive(&self) {
            println!("Truck is driving");
        }
    }

    let vehicle: Trc<dyn Vehicle> = Trc::new(Truck);
    vehicle.drive();
}

#[cfg(feature = "dyn_unstable")]
#[test]
fn test_coerce_unsized_sharedtrc() {
    trait Vehicle {
        fn drive(&self);
    }

    struct Truck;

    impl Vehicle for Truck {
        fn drive(&self) {
            println!("Truck is driving");
        }
    }

    let shared: SharedTrc<Truck> = Trc::new(Truck).into();
    let _vehicle: SharedTrc<dyn Vehicle> = shared;
}

#[cfg(feature = "dyn_unstable")]
#[test]
fn test_receiver_sharedtrc() {
    trait Vehicle {
        fn drive(&self);
    }

    struct Truck;

    impl Vehicle for Truck {
        fn drive(&self) {
            println!("Truck is driving");
        }
    }

    let shared: SharedTrc<Truck> = Trc::new(Truck).into();
    let vehicle: SharedTrc<dyn Vehicle> = shared;
    vehicle.drive();
}

#[cfg(feature = "dyn_unstable")]
#[test]
fn test_dispatchfromdyn_sharedtrc() {
    trait Vehicle {
        fn drive(self: SharedTrc<Self>);
    }

    struct Truck;

    impl Vehicle for Truck {
        fn drive(self: SharedTrc<Self>) {
            println!("Truck is driving");
        }
    }

    let shared: SharedTrc<Truck> = Trc::new(Truck).into();
    let vehicle: SharedTrc<dyn Vehicle> = shared;
    vehicle.drive();
}

#[test]
fn test_ex1() {
    let mut trc = Trc::new(100);
    assert_eq!(*trc, 100);
    *Trc::get_mut(&mut trc).unwrap() = 200;
    assert_eq!(*trc, 200);
}

#[test]
fn test_ex2() {
    use std::thread;

    let trc = Trc::new(100);
    let shared = SharedTrc::from_trc(&trc);
    let handle = thread::spawn(move || {
        let trc = SharedTrc::to_trc(shared);
        assert_eq!(*trc, 100);
    });

    handle.join().unwrap();
    assert_eq!(*trc, 100);
}

#[test]
fn test_ex3() {
    let trc = Trc::new(100);
    let weak = Trc::downgrade(&trc);
    let mut new_trc = weak.upgrade().unwrap();
    assert_eq!(*new_trc, 100);
    drop(trc);
    drop(weak);
    *Trc::get_mut(&mut new_trc).unwrap() = 200;
    assert_eq!(*new_trc, 200);
}

#[test]
fn test_ex4() {
    use std::thread;

    let trc = Trc::new(100);
    let weak = Trc::downgrade(&trc);

    let handle = thread::spawn(move || {
        let trc = weak.upgrade().unwrap();
        assert_eq!(*trc, 100);
    });
    handle.join().unwrap();
    assert_eq!(*trc, 100);
}

<<<<<<< HEAD
#[cfg(immortal)]
#[test]
fn test_immortal_trc() {
    let trc = Trc::new(()).create_immortal();
    let trc2 = trc.clone();
    assert_eq!(Trc::atomic_count(&trc), usize::MAX);
    assert_eq!(Trc::atomic_count(&trc2), usize::MAX);
    drop(trc2);
    unsafe { Trc::drop_immortal(trc) };
=======
#[test]
fn test_to_box() {
    let trc = Trc::new(123);
    let boxed = Trc::to_box(trc);
    assert!(boxed.is_some());
>>>>>>> d1488261
}<|MERGE_RESOLUTION|>--- conflicted
+++ resolved
@@ -375,21 +375,9 @@
     assert_eq!(*trc, 100);
 }
 
-<<<<<<< HEAD
-#[cfg(immortal)]
-#[test]
-fn test_immortal_trc() {
-    let trc = Trc::new(()).create_immortal();
-    let trc2 = trc.clone();
-    assert_eq!(Trc::atomic_count(&trc), usize::MAX);
-    assert_eq!(Trc::atomic_count(&trc2), usize::MAX);
-    drop(trc2);
-    unsafe { Trc::drop_immortal(trc) };
-=======
 #[test]
 fn test_to_box() {
     let trc = Trc::new(123);
     let boxed = Trc::to_box(trc);
     assert!(boxed.is_some());
->>>>>>> d1488261
 }